--- conflicted
+++ resolved
@@ -203,13 +203,8 @@
         n_samples = n_samples * torch.abs(ray_bounds[:, 1] - ray_bounds[:, 0]) / 2
     else:
         n_samples = torch.ones(ray_bounds.shape[0], device=ray_bounds.device) * n_samples
-<<<<<<< HEAD
-
-    for i in range(ray_bounds.shape[0]): # TODO: can this loop be avoided?
-=======
-    
-    for i in range(ray_bounds.shape[0]): # could make faster by creating range matrix and multiplying by bound size vectors
->>>>>>> d6d0c1a9
+
+    for i in range(ray_bounds.shape[0]): # TODO: could avoid slow loop by creating range matrix and multiplying by bound size vectors
         interval_size = (ray_bounds[i, 1] - ray_bounds[i, 0]) / n_samples[i]
         if interval_size != 0:
             uniform_samples = torch.arange(ray_bounds[i, 0], ray_bounds[i, 1] - 1e-6, interval_size, device=ray_bounds.device)
@@ -291,5 +286,5 @@
     # print(f"sampled points:\n{sampled_points}")
 
 
-# if __name__ == "__main__":
-    # test_get_samples()+if __name__ == "__main__":
+    test_get_samples()